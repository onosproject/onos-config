# Development Prerequisites
This document provides an overview of the tools and packages needed to work on onos-config.

## IDE
The core team uses the [GoLand IDE](/https://www.jetbrains.com/go/) from JetBrains, but there are
many other options. 
Microsoft's [Visual Studio Code](/https://code.visualstudio.com) is one such option
and is available as a free download.

## License
The project requires that all Go source files are properly annotated using the Apache 2.0 License.
Since this requirement is enforced by the CI process, it is strongly recommended that developers
setup their IDE to include the [license text](../build/licensing/boilerplate.go.txt)
automatically.

[GoLand IDE can be easily setup to do this](license_goland.md) and other IDEs will have a similar mechanism.

## Go Tools
Since the project is authored mainly in the Go programming language, the 
[Go tools](https://golang.org/doc/install) are required to be installed on the developer machine in 
in order to build and execute the code. It is highly recommended that developers do so.

## Docker
<<<<<<< HEAD
While this project can be built entirely on the developer machine, this does require that a number of
developer tools be installed first (list will be available shortly). To minimize the setup requirements
for the developer's own machine, a Docker image has been published that allows this project to be
build without these dependencies - see [build.md](build.md).
=======
While this project can be built entirely on the developer machine, this does require that several
developer tools are installed first - see Additional Tools below. To minimize the setup requirements
for the developer's own machine, a Docker image has been published that has these tools installed and
allows this project to be build without developers having to install the additional tools themselves.
>>>>>>> 7dbf8dfb

However, to take advantage of this, Docker must be installed locally.
See the [Docker installation guide](https://docs.docker.com/install/) for details.

## Additional Tools
In order to execute the entire build locally (as opposed to using the provided Docker image),
developers will also need to install the following tools:

### Go Lint
Go Lint is required to validate that the Go source code complies with the established style 
guidelines. See https://github.com/golang/lint for more information about the tool and how to 
install it.

### Go Dep
Go dependency manager is required to automatically manage package dependencies.
See https://github.com/golang/dep for more information on how to install it.

### Protobuf Compiler
Required to compile the administrative and diagnostic gRPC interfaces.
See https://github.com/protocolbuffers/protobuf to lean more about protocol buffers 
and how to install the _protobuf compiler_ for different programming languages.
<|MERGE_RESOLUTION|>--- conflicted
+++ resolved
@@ -21,17 +21,11 @@
 in order to build and execute the code. It is highly recommended that developers do so.
 
 ## Docker
-<<<<<<< HEAD
-While this project can be built entirely on the developer machine, this does require that a number of
-developer tools be installed first (list will be available shortly). To minimize the setup requirements
-for the developer's own machine, a Docker image has been published that allows this project to be
-build without these dependencies - see [build.md](build.md).
-=======
 While this project can be built entirely on the developer machine, this does require that several
 developer tools are installed first - see Additional Tools below. To minimize the setup requirements
 for the developer's own machine, a Docker image has been published that has these tools installed and
-allows this project to be build without developers having to install the additional tools themselves.
->>>>>>> 7dbf8dfb
+allows this project to be build without developers having to install the additional tools themselves
+ - see [build.md](build.md).
 
 However, to take advantage of this, Docker must be installed locally.
 See the [Docker installation guide](https://docs.docker.com/install/) for details.
