module github.com/onosproject/onos-config

go 1.19

require (
	github.com/atomix/go-sdk v0.13.3
	github.com/gogo/protobuf v1.3.2
	github.com/golang/mock v1.6.0
	github.com/golang/protobuf v1.5.4
	github.com/google/uuid v1.6.0
	github.com/grpc-ecosystem/go-grpc-middleware v1.4.0
	github.com/onosproject/config-models/models/testdevice-1.0.x v0.6.0
	github.com/onosproject/onos-api/go v0.10.32
	github.com/onosproject/onos-lib-go v0.10.17
	github.com/openconfig/gnmi v0.9.1
	github.com/openconfig/goyang v1.4.0
<<<<<<< HEAD
	github.com/spf13/cobra v1.8.0
	github.com/stretchr/testify v1.9.0
	golang.org/x/net v0.8.0
=======
	github.com/spf13/cobra v1.4.0
	github.com/stretchr/testify v1.8.2
	golang.org/x/net v0.23.0
>>>>>>> 262b40c0
	google.golang.org/grpc v1.54.0
	google.golang.org/protobuf v1.33.0
	gopkg.in/yaml.v2 v2.4.0
	gotest.tools v2.2.0+incompatible

)

require (
	github.com/Shopify/sarama v1.31.1 // indirect
	github.com/atomix/atomix/api v1.1.0 // indirect
	github.com/atomix/atomix/protocols/rsm v1.1.0 // indirect
	github.com/atomix/atomix/runtime v1.1.2 // indirect
	github.com/atomix/atomix/sidecar v0.4.4 // indirect
	github.com/bits-and-blooms/bitset v1.3.1 // indirect
	github.com/bits-and-blooms/bloom/v3 v3.3.1 // indirect
	github.com/cenkalti/backoff v2.2.1+incompatible // indirect
	github.com/cenkalti/backoff/v4 v4.1.1 // indirect
	github.com/davecgh/go-spew v1.1.1 // indirect
	github.com/eapache/go-resiliency v1.2.0 // indirect
	github.com/eapache/go-xerial-snappy v0.0.0-20180814174437-776d5712da21 // indirect
	github.com/eapache/queue v1.1.0 // indirect
	github.com/ericchiang/oidc v0.0.0-20160908143337-11f62933e071 // indirect
	github.com/fsnotify/fsnotify v1.6.0 // indirect
	github.com/golang-jwt/jwt/v5 v5.0.0 // indirect
	github.com/golang/glog v1.0.0 // indirect
	github.com/golang/snappy v0.0.4 // indirect
	github.com/google/go-cmp v0.5.9 // indirect
	github.com/hashicorp/go-uuid v1.0.2 // indirect
	github.com/hashicorp/golang-lru/v2 v2.0.1 // indirect
	github.com/hashicorp/hcl v1.0.0 // indirect
	github.com/inconshreveable/mousetrap v1.1.0 // indirect
	github.com/jcmturner/aescts/v2 v2.0.0 // indirect
	github.com/jcmturner/dnsutils/v2 v2.0.0 // indirect
	github.com/jcmturner/gofork v1.0.0 // indirect
	github.com/jcmturner/gokrb5/v8 v8.4.2 // indirect
	github.com/jcmturner/rpc/v2 v2.0.3 // indirect
	github.com/klauspost/compress v1.14.2 // indirect
	github.com/kylelemons/godebug v1.1.0 // indirect
	github.com/magiconair/properties v1.8.7 // indirect
	github.com/mitchellh/go-homedir v1.1.0 // indirect
	github.com/mitchellh/mapstructure v1.5.0 // indirect
	github.com/openconfig/grpctunnel v0.0.0-20220819142823-6f5422b8ca70 // indirect
	github.com/openconfig/ygot v0.28.3 // indirect
	github.com/pelletier/go-toml/v2 v2.0.6 // indirect
	github.com/pierrec/lz4 v2.6.1+incompatible // indirect
	github.com/pkg/errors v0.9.1 // indirect
	github.com/pmezard/go-difflib v1.0.0 // indirect
	github.com/pquerna/cachecontrol v0.0.0-20180517163645-1555304b9b35 // indirect
	github.com/rcrowley/go-metrics v0.0.0-20201227073835-cf1acfcdf475 // indirect
	github.com/spf13/afero v1.9.3 // indirect
	github.com/spf13/cast v1.5.0 // indirect
	github.com/spf13/jwalterweatherman v1.1.0 // indirect
	github.com/spf13/pflag v1.0.5 // indirect
	github.com/spf13/viper v1.15.0 // indirect
	github.com/subosito/gotenv v1.4.2 // indirect
	go.uber.org/atomic v1.9.0 // indirect
	go.uber.org/multierr v1.8.0 // indirect
	go.uber.org/zap v1.24.0 // indirect
<<<<<<< HEAD
	golang.org/x/crypto v0.0.0-20220525230936-793ad666bf5e // indirect
=======
	golang.org/x/crypto v0.21.0 // indirect
>>>>>>> 262b40c0
	golang.org/x/oauth2 v0.4.0 // indirect
	golang.org/x/sys v0.18.0 // indirect
	golang.org/x/text v0.14.0 // indirect
	google.golang.org/appengine v1.6.7 // indirect
	google.golang.org/genproto v0.0.0-20230110181048-76db0878b65f // indirect
	gopkg.in/ini.v1 v1.67.0 // indirect
	gopkg.in/square/go-jose.v1 v1.1.2 // indirect
	gopkg.in/square/go-jose.v2 v2.6.0 // indirect
	gopkg.in/yaml.v3 v3.0.1 // indirect
)<|MERGE_RESOLUTION|>--- conflicted
+++ resolved
@@ -14,15 +14,9 @@
 	github.com/onosproject/onos-lib-go v0.10.17
 	github.com/openconfig/gnmi v0.9.1
 	github.com/openconfig/goyang v1.4.0
-<<<<<<< HEAD
 	github.com/spf13/cobra v1.8.0
 	github.com/stretchr/testify v1.9.0
-	golang.org/x/net v0.8.0
-=======
-	github.com/spf13/cobra v1.4.0
-	github.com/stretchr/testify v1.8.2
 	golang.org/x/net v0.23.0
->>>>>>> 262b40c0
 	google.golang.org/grpc v1.54.0
 	google.golang.org/protobuf v1.33.0
 	gopkg.in/yaml.v2 v2.4.0
@@ -81,11 +75,7 @@
 	go.uber.org/atomic v1.9.0 // indirect
 	go.uber.org/multierr v1.8.0 // indirect
 	go.uber.org/zap v1.24.0 // indirect
-<<<<<<< HEAD
-	golang.org/x/crypto v0.0.0-20220525230936-793ad666bf5e // indirect
-=======
 	golang.org/x/crypto v0.21.0 // indirect
->>>>>>> 262b40c0
 	golang.org/x/oauth2 v0.4.0 // indirect
 	golang.org/x/sys v0.18.0 // indirect
 	golang.org/x/text v0.14.0 // indirect
