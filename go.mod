module github.com/onosproject/onos-config

go 1.19

require (
	github.com/atomix/go-sdk v0.13.3
	github.com/gogo/protobuf v1.3.2
	github.com/golang/mock v1.6.0
	github.com/golang/protobuf v1.5.4
	github.com/google/uuid v1.6.0
	github.com/grpc-ecosystem/go-grpc-middleware v1.4.0
	github.com/onosproject/config-models/models/testdevice-1.0.x v0.6.0
	github.com/onosproject/onos-api/go v0.10.32
	github.com/onosproject/onos-lib-go v0.10.17
	github.com/openconfig/gnmi v0.9.1
	github.com/openconfig/goyang v1.4.0
<<<<<<< HEAD
	github.com/spf13/cobra v1.8.0
	github.com/stretchr/testify v1.9.0
	golang.org/x/net v0.23.0
=======
	github.com/spf13/cobra v1.4.0
	github.com/stretchr/testify v1.8.2
	golang.org/x/net v0.25.0
>>>>>>> 96ee7919
	google.golang.org/grpc v1.54.0
	google.golang.org/protobuf v1.33.0
	gopkg.in/yaml.v2 v2.4.0
	gotest.tools v2.2.0+incompatible

)

require (
	github.com/Shopify/sarama v1.31.1 // indirect
	github.com/atomix/atomix/api v1.1.0 // indirect
	github.com/atomix/atomix/protocols/rsm v1.1.0 // indirect
	github.com/atomix/atomix/runtime v1.1.2 // indirect
	github.com/atomix/atomix/sidecar v0.4.4 // indirect
	github.com/bits-and-blooms/bitset v1.3.1 // indirect
	github.com/bits-and-blooms/bloom/v3 v3.3.1 // indirect
	github.com/cenkalti/backoff v2.2.1+incompatible // indirect
	github.com/cenkalti/backoff/v4 v4.1.1 // indirect
	github.com/davecgh/go-spew v1.1.1 // indirect
	github.com/eapache/go-resiliency v1.2.0 // indirect
	github.com/eapache/go-xerial-snappy v0.0.0-20180814174437-776d5712da21 // indirect
	github.com/eapache/queue v1.1.0 // indirect
	github.com/ericchiang/oidc v0.0.0-20160908143337-11f62933e071 // indirect
	github.com/fsnotify/fsnotify v1.6.0 // indirect
	github.com/golang-jwt/jwt/v5 v5.0.0 // indirect
	github.com/golang/glog v1.0.0 // indirect
	github.com/golang/snappy v0.0.4 // indirect
	github.com/google/go-cmp v0.5.9 // indirect
	github.com/hashicorp/go-uuid v1.0.2 // indirect
	github.com/hashicorp/golang-lru/v2 v2.0.1 // indirect
	github.com/hashicorp/hcl v1.0.0 // indirect
	github.com/inconshreveable/mousetrap v1.1.0 // indirect
	github.com/jcmturner/aescts/v2 v2.0.0 // indirect
	github.com/jcmturner/dnsutils/v2 v2.0.0 // indirect
	github.com/jcmturner/gofork v1.0.0 // indirect
	github.com/jcmturner/gokrb5/v8 v8.4.2 // indirect
	github.com/jcmturner/rpc/v2 v2.0.3 // indirect
	github.com/klauspost/compress v1.14.2 // indirect
	github.com/kylelemons/godebug v1.1.0 // indirect
	github.com/magiconair/properties v1.8.7 // indirect
	github.com/mitchellh/go-homedir v1.1.0 // indirect
	github.com/mitchellh/mapstructure v1.5.0 // indirect
	github.com/openconfig/grpctunnel v0.0.0-20220819142823-6f5422b8ca70 // indirect
	github.com/openconfig/ygot v0.28.3 // indirect
	github.com/pelletier/go-toml/v2 v2.0.6 // indirect
	github.com/pierrec/lz4 v2.6.1+incompatible // indirect
	github.com/pkg/errors v0.9.1 // indirect
	github.com/pmezard/go-difflib v1.0.0 // indirect
	github.com/pquerna/cachecontrol v0.0.0-20180517163645-1555304b9b35 // indirect
	github.com/rcrowley/go-metrics v0.0.0-20201227073835-cf1acfcdf475 // indirect
	github.com/spf13/afero v1.9.3 // indirect
	github.com/spf13/cast v1.5.0 // indirect
	github.com/spf13/jwalterweatherman v1.1.0 // indirect
	github.com/spf13/pflag v1.0.5 // indirect
	github.com/spf13/viper v1.15.0 // indirect
	github.com/subosito/gotenv v1.4.2 // indirect
	go.uber.org/atomic v1.9.0 // indirect
	go.uber.org/multierr v1.8.0 // indirect
	go.uber.org/zap v1.24.0 // indirect
<<<<<<< HEAD
	golang.org/x/crypto v0.21.0 // indirect
	golang.org/x/oauth2 v0.4.0 // indirect
	golang.org/x/sys v0.18.0 // indirect
	golang.org/x/text v0.14.0 // indirect
=======
	golang.org/x/crypto v0.23.0 // indirect
	golang.org/x/oauth2 v0.4.0 // indirect
	golang.org/x/sys v0.20.0 // indirect
	golang.org/x/text v0.15.0 // indirect
>>>>>>> 96ee7919
	google.golang.org/appengine v1.6.7 // indirect
	google.golang.org/genproto v0.0.0-20230110181048-76db0878b65f // indirect
	gopkg.in/ini.v1 v1.67.0 // indirect
	gopkg.in/square/go-jose.v1 v1.1.2 // indirect
	gopkg.in/square/go-jose.v2 v2.6.0 // indirect
	gopkg.in/yaml.v3 v3.0.1 // indirect
)<|MERGE_RESOLUTION|>--- conflicted
+++ resolved
@@ -14,15 +14,9 @@
 	github.com/onosproject/onos-lib-go v0.10.17
 	github.com/openconfig/gnmi v0.9.1
 	github.com/openconfig/goyang v1.4.0
-<<<<<<< HEAD
 	github.com/spf13/cobra v1.8.0
 	github.com/stretchr/testify v1.9.0
-	golang.org/x/net v0.23.0
-=======
-	github.com/spf13/cobra v1.4.0
-	github.com/stretchr/testify v1.8.2
 	golang.org/x/net v0.25.0
->>>>>>> 96ee7919
 	google.golang.org/grpc v1.54.0
 	google.golang.org/protobuf v1.33.0
 	gopkg.in/yaml.v2 v2.4.0
@@ -81,17 +75,10 @@
 	go.uber.org/atomic v1.9.0 // indirect
 	go.uber.org/multierr v1.8.0 // indirect
 	go.uber.org/zap v1.24.0 // indirect
-<<<<<<< HEAD
-	golang.org/x/crypto v0.21.0 // indirect
-	golang.org/x/oauth2 v0.4.0 // indirect
-	golang.org/x/sys v0.18.0 // indirect
-	golang.org/x/text v0.14.0 // indirect
-=======
 	golang.org/x/crypto v0.23.0 // indirect
 	golang.org/x/oauth2 v0.4.0 // indirect
 	golang.org/x/sys v0.20.0 // indirect
 	golang.org/x/text v0.15.0 // indirect
->>>>>>> 96ee7919
 	google.golang.org/appengine v1.6.7 // indirect
 	google.golang.org/genproto v0.0.0-20230110181048-76db0878b65f // indirect
 	gopkg.in/ini.v1 v1.67.0 // indirect
