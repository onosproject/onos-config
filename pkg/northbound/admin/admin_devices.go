--- conflicted
+++ resolved
@@ -25,16 +25,6 @@
 )
 
 // GetDeviceSummary returns the summary information about the device inventory.
-<<<<<<< HEAD
-func (s *Server) GetDeviceSummary(c context.Context, d *proto.DeviceSummaryRequest) (*proto.DeviceSummaryResponse, error) {
-	return &proto.DeviceSummaryResponse{Count: int32(len(manager.GetManager().DeviceStore.Store))}, nil
-}
-
-// AddOrUpdateDevice adds the specified device to the device inventory.
-func (s *Server) AddOrUpdateDevice(c context.Context, d *proto.DeviceInfo) (*proto.DeviceResponse, error) {
-	err := manager.GetManager().DeviceStore.AddOrUpdateDevice(topocache.ID(d.Id), topocache.Device{
-		ID:              topocache.ID(d.Id),
-=======
 func (s Server) GetDeviceSummary(c context.Context, d *DeviceSummaryRequest) (*DeviceSummaryResponse, error) {
 	return &DeviceSummaryResponse{Count: int32(len(manager.GetManager().DeviceStore.Store))}, nil
 }
@@ -43,7 +33,6 @@
 func (s Server) AddOrUpdateDevice(c context.Context, d *DeviceInfo) (*DeviceResponse, error) {
 	err := manager.GetManager().DeviceStore.AddOrUpdateDevice(topocache.ID(d.ID), topocache.Device{
 		ID:              topocache.ID(d.ID),
->>>>>>> cbed1569
 		Addr:            d.Address,
 		Target:          d.Target,
 		SoftwareVersion: d.Version,
@@ -81,15 +70,6 @@
 }
 
 // RemoveDevice removes the specified device from the inventory.
-<<<<<<< HEAD
-func (s *Server) RemoveDevice(c context.Context, d *proto.DeviceInfo) (*proto.DeviceResponse, error) {
-	manager.GetManager().DeviceStore.RemoveDevice(topocache.ID(d.Id))
-	return &proto.DeviceResponse{}, nil
-}
-
-// GetDevices provides a stream of devices in the inventory.
-func (s *Server) GetDevices(r *proto.GetDevicesRequest, stream proto.DeviceInventoryService_GetDevicesServer) error {
-=======
 func (s Server) RemoveDevice(c context.Context, d *DeviceInfo) (*DeviceResponse, error) {
 	manager.GetManager().DeviceStore.RemoveDevice(topocache.ID(d.ID))
 	return &DeviceResponse{}, nil
@@ -97,7 +77,6 @@
 
 // GetDevices provides a stream of devices in the inventory.
 func (s Server) GetDevices(r *GetDevicesRequest, stream DeviceInventoryService_GetDevicesServer) error {
->>>>>>> cbed1569
 	for id, dev := range manager.GetManager().DeviceStore.Store {
 
 		// Build the device info message
