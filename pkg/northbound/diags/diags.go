--- conflicted
+++ resolved
@@ -30,11 +30,7 @@
 
 // Register registers the Service with the gRPC server.
 func (s Service) Register(r *grpc.Server) {
-<<<<<<< HEAD
-	proto.RegisterConfigDiagsServer(r, &Server{})
-=======
 	RegisterConfigDiagsServer(r, Server{})
->>>>>>> cbed1569
 }
 
 // Server implements the gRPC service for diagnostic facilities.
@@ -42,11 +38,7 @@
 }
 
 // GetChanges provides a stream of submitted network changes.
-<<<<<<< HEAD
-func (s *Server) GetChanges(r *proto.ChangesRequest, stream proto.ConfigDiags_GetChangesServer) error {
-=======
 func (s Server) GetChanges(r *ChangesRequest, stream ConfigDiags_GetChangesServer) error {
->>>>>>> cbed1569
 	for _, c := range manager.GetManager().ChangeStore.Store {
 		if len(r.ChangeIDs) > 0 && !stringInList(r.ChangeIDs, store.B64(c.ID)) {
 			continue
@@ -89,11 +81,7 @@
 }
 
 // GetConfigurations provides a stream of submitted network changes.
-<<<<<<< HEAD
-func (s *Server) GetConfigurations(r *proto.ConfigRequest, stream proto.ConfigDiags_GetConfigurationsServer) error {
-=======
 func (s Server) GetConfigurations(r *ConfigRequest, stream ConfigDiags_GetConfigurationsServer) error {
->>>>>>> cbed1569
 	for _, c := range manager.GetManager().ConfigStore.Store {
 		if len(r.DeviceIDs) > 0 && !stringInList(r.DeviceIDs, c.Device) {
 			continue
