--- conflicted
+++ resolved
@@ -62,11 +62,7 @@
 
 ## gNMI Command Line Interface (CLI)
 
-<<<<<<< HEAD
 To use gNMI CLI, you should ssh into one of the targets using the following command:
-=======
-To use gNMI CLI, you should ssh into your container using the following command:
->>>>>>> 85c04f88
 ```bash
 docker exec -it <Container ID> /bin/bash
 ```
@@ -89,7 +85,7 @@
 ```
 It indicates a transport problem - see the [troubleshooting](#deadline-exceeded) section below.
 
-## Retrieve the motd-banner
+### Retrieve the motd-banner
 ```bash
 gnmi_cli -address localhost:10162 \
        -get \
